--- conflicted
+++ resolved
@@ -3,11 +3,7 @@
 # - allow LAMBDASHARP_SUFFIX to be passed in
 
 # Set version SUFFIX
-<<<<<<< HEAD
-LAMBDASHARP_PREFIX=0.4.0.1
-=======
 LAMBDASHARP_PREFIX=0.4.0.2
->>>>>>> 62ccbc0c
 LAMBDASHARP_SUFFIX=
 
 update() {
