--- conflicted
+++ resolved
@@ -37,75 +37,8 @@
         //--- Class Fields ---
         private static Stack<string> _locations = new Stack<string>();
 
-<<<<<<< HEAD
         //--- Class Properties ---
         public static string LocationPath => string.Join("/", _locations.Reverse());
-=======
-        public static object FnImportValue(object sharedValueToImport)
-            => new Dictionary<string, object> {
-                ["Fn::ImportValue"] = sharedValueToImport
-            };
-
-        public static object FnJoin(string separator, IList<object> parameters) {
-            if(parameters.Count == 0) {
-                return "";
-            }
-            if(parameters.Count == 1) {
-                return parameters.First();
-            }
-            if(parameters.All(value => value is string)) {
-                return string.Join(separator, parameters);
-            }
-            return new Dictionary<string, object> {
-                ["Fn::Join"] = new List<object> {
-                    separator,
-                    parameters
-                }
-            };
-        }
-
-        public static object FnJoin(string separator, object parameters) {
-            return new Dictionary<string, object> {
-                ["Fn::Join"] = new List<object> {
-                    separator,
-                    parameters
-                }
-            };
-        }
-        public static object FnRef(string reference)
-            => new Dictionary<string, object> {
-                ["Ref"] = reference
-            };
-
-        public static object FnSelect(string index, object listOfObjects)
-            => new Dictionary<string, object> {
-                ["Fn::Select"] = new List<object> {
-                    index,
-                    listOfObjects
-                }
-            };
-
-        public static object FnSub(string input)
-            => new Dictionary<string, object> {
-                ["Fn::Sub"] = input
-            };
-
-        public static object FnSub(string input, IDictionary<string, object> variables)
-            => new Dictionary<string, object> {
-                ["Fn::Sub"] = new List<object> {
-                    input,
-                    variables
-                }
-            };
-
-        public static object FnSplit(string delimiter, object sourceString)
-            => new Dictionary<string, object> {
-                ["Fn::Split"] = new List<object> {
-                    delimiter,
-                    sourceString
-                }
-            };
->>>>>>> 62e2802d
 
         //--- Fields ---
         private readonly Settings _settings;
@@ -201,5 +134,5 @@
                 }
             });
         }
-    }
+   }
 }