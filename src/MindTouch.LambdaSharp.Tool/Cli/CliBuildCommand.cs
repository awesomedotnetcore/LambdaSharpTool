--- conflicted
+++ resolved
@@ -495,87 +495,30 @@
             bool promptsAsErrors
         ) {
             try {
-<<<<<<< HEAD
-                await PopulateToolSettingsAsync(settings);
-                if(HasErrors) {
-=======
-                string manifestPath;
-                if(moduleKey.StartsWith("s3://", StringComparison.Ordinal)) {
-                    var uri = new Uri(moduleKey);
-                    settings.DeploymentBucketName = uri.Host;
-
-                    // absolute path always starts with '/', which needs to be removed
-                    var path = uri.AbsolutePath.Substring(1);
-                    if(!path.EndsWith("/manifest.json", StringComparison.Ordinal)) {
-                        manifestPath = path.TrimEnd('/') + "/manifest.json";
-                    } else {
-                        manifestPath = path;
-                    }
-                } else {
-                    VersionInfo requestedVersion = null;
-                    string moduleName;
-
-                    // check if a version suffix is specified
-                    // NOTE: avoid matching on "C:/" strings!
-                    if(moduleKey.IndexOf(':', StringComparison.Ordinal) > 1) {
-                        var parts = moduleKey.Split(':', 2);
-                        moduleName = parts[0];
-                        if(parts[1] != "*") {
-                            requestedVersion = VersionInfo.Parse(parts[1]);
-                        }
-                    } else {
-                        moduleName = moduleKey;
-                    }
-
-                    // attempt to find the module in the deployment bucket and then the regional lambdasharp bucket
-                    manifestPath = null;
-                    foreach(var bucket in new[] {
-                        settings.DeploymentBucketName,
-                        $"lambdasharp-{settings.AwsRegion}"
-                    }) {
-                        settings.DeploymentBucketName = bucket;
-                        var foundVersion = await FindNewestVersion(settings, moduleName, requestedVersion);
+            await PopulateToolSettingsAsync(settings);
                         if(HasErrors) {
                             return false;
                         }
-                        if(foundVersion != null) {
-                            manifestPath = $"Modules/{moduleName}/Versions/{foundVersion}/manifest.json";
-                            break;
-                        }
-                    }
-                    if(manifestPath == null) {
-                        AddError($"could not find module: {moduleName} (v{requestedVersion})");
-                        return false;
-                    }
-                }
-
-                // download manifest
-                var manifestText = await GetS3ObjectContents(settings, manifestPath);
-                if(manifestText == null) {
-                    AddError($"could not load manifest from s3://{settings.DeploymentBucketName}/{manifestPath}");
->>>>>>> 99ed96f5
-                    return false;
-                }
                 await PopulateRuntimeSettingsAsync(settings);
                 if(HasErrors) {
-                    return false;
-                }
+                        return false;
+                    }
                 return await new DeployStep(settings, moduleReference).DoAsync(
                     dryRun,
                     moduleReference,
-                    instanceName,
-                    allowDataLoos,
-                    protectStack,
-                    inputs,
+                            instanceName,
+                            allowDataLoos,
+                            protectStack,
+                            inputs,
                     forceDeploy,
                     promptAllParameters,
                     promptsAsErrors
-                );
-            } catch(Exception e) {
-                AddError(e);
-                return false;
-            }
-        }
+                        );
+                    } catch(Exception e) {
+                        AddError(e);
+                        return false;
+                    }
+                }
 
         public string GetOutputFilePath(Settings settings, CommandOption option, string moduleSource) {
             string result;
@@ -589,10 +532,10 @@
                     result = Path.Combine(outputPath, filenameWithoutExtension + ".json");
                 } else {
                     result = option.Value();
-                }
+            }
             } else {
                 result = Path.Combine(settings.OutputDirectory, "cloudformation.json");
-            }
+        }
             return result;
         }
     }
